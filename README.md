--- conflicted
+++ resolved
@@ -1,4 +1,3 @@
-<<<<<<< HEAD
 # ajson-rpc2
 An implementation of [json rpc 2.0](http://www.jsonrpc.org/) which is based on python3 asyncio module, it's designed for *async* and *extensible* for json-rpc based protocol (like language server protocol, or HTTP based json rpc 2.0).  And the json-rpc protocol is based on *TCP*.
 
@@ -37,5 +36,3 @@
 
 # Support version
 The *ajson-rpc2* is only support for **python3.6+**
-=======
->>>>>>> 65b74b1e
